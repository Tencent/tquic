--- conflicted
+++ resolved
@@ -11,7 +11,6 @@
 and this project adheres to [Semantic Versioning](https://semver.org/spec/v2.0.0.html).
 
 
-<<<<<<< HEAD
 ## [v0.3.0] - 2023-12-01
 
 ### Added
@@ -37,8 +36,6 @@
 - Improve interop testing and resolve new found issues
 
 
-=======
->>>>>>> d8cf4ab4
 ## [v0.2.0] - 2023-11-09
 
 ### Added
@@ -59,9 +56,7 @@
 - Provide APIs for Rust, C, and C++.
 - Provide example clients and servers.
 
-<<<<<<< HEAD
+
 [v0.3.0]: https://github.com/tencent/tquic/compare/v0.2.0...v0.3.0
-=======
->>>>>>> d8cf4ab4
 [v0.2.0]: https://github.com/tencent/tquic/compare/v0.1.0...v0.2.0
 [v0.1.0]: https://github.com/tencent/tquic/releases/tag/v0.1.0